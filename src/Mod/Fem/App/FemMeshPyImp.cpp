--- conflicted
+++ resolved
@@ -1104,13 +1104,6 @@
     std::cout << "AddGroupElements: num elements: " << n << " sizeof: " << sizeof(n) << std::endl;
     for (Py_ssize_t i = 0; i < n; i++) {
         pItem = PyList_GetItem(pList, i);
-<<<<<<< HEAD
-        if(!PyInt_Check(pItem)) {
-            PyErr_SetString(PyExc_TypeError, "AddGroupElements: List items must be integers.");
-            return 0;
-        }
-        ids.insert(PyInt_AsSsize_t(pItem));
-=======
 #if PY_MAJOR_VERSION >= 3
         if(!PyLong_Check(pItem)) {
 #else
@@ -1124,7 +1117,6 @@
 #else
         ids.insert(PyInt_AsSsize_t(pItem));
 #endif
->>>>>>> 200903d7
         // Py_ssize_t transparently handles maximum array lengths on 32bit and 64bit machines
         // See: https://www.python.org/dev/peps/pep-0353/
     }
